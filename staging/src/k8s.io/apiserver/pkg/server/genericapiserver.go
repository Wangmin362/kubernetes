--- conflicted
+++ resolved
@@ -189,11 +189,7 @@
 	DiscoveryGroupManager discovery.GroupManager
 
 	// AggregatedDiscoveryGroupManager serves /apis in an aggregated form.
-<<<<<<< HEAD
-	// TODO 仔细分析
-=======
 	// 资源管理器
->>>>>>> cb6abd27
 	AggregatedDiscoveryGroupManager discoveryendpoint.ResourceManager
 
 	// AggregatedLegacyDiscoveryGroupManager serves /api in an aggregated form.
@@ -948,7 +944,6 @@
 		return fmt.Errorf("unable to get openapi models: %v", err)
 	}
 
-	// 注册路由
 	if err := s.installAPIResources(apiPrefix, apiGroupInfo, openAPIModels); err != nil {
 		return err
 	}
